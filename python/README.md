#Spark-sklearn - Spark integration with scikit-learn and numpy.

This package contains some tools to integrate the [Spark computing framework](http://spark.apache.org/) with the popular [scikit-learn machine library](http://scikit-learn.org/stable/). Among other tools:
 - train and evaluate multiple scikit-learn models in parallel. It is a distributed analog to the [multicore implementation](https://pythonhosted.org/joblib/parallel.html) included by default in [scikit-learn](http://scikit-learn.org/stable/).
 - convert Spark's Dataframes seamlessly into numpy `ndarray`s or sparse matrices.
 - (experimental) distribute Scipy's sparse matrices as a dataset of sparse vectors.

Spark-sklearn focuses on problems that have a small amount of data and that can be run in parallel.
- for small datasets, spark-sklearn distributes the search for estimator parameters (`GridSearchCV` in scikit-learn), using Spark,
- for datasets that do not fit in memory, we recommend using the [distributed implementation in Spark MLlib](https://spark.apache.org/docs/latest/api/python/pyspark.mllib.html).

  > NOTE: This package distributes simple tasks like grid-search cross-validation. It does not distribute individual learning algorithms (unlike Spark MLlib).

**Difference with the [sparkit-learn project](https://github.com/lensacom/sparkit-learn)** The sparkit-learn project aims at a comprehensive integration between Spark and scikit-learn. In particular, it adds some primitives to distribute numerical data using Spark, and it reimplements some of the most common algorithms found in scikit-learn. 

## License

This package is released under the Apache 2.0 license. See the LICENSE file.

## Installation

This package has the following requirements:
<<<<<<< HEAD
<<<<<<< HEAD
 - Sklearn version >= .18.1
 - Spark >= 2.1.1 Spark may be downloaded from the
=======
=======
>>>>>>> ad368303
 - Sklearn version >= 0.18.1
 - Spark >= 2.0. Spark may be downloaded from the
>>>>>>> Fixed specified sklearn version.
 [Spark official website](http://spark.apache.org/). In order to use spark-sklearn, you need to use the pyspark interpreter or another Spark-compliant python interpreter. See the [Spark guide](https://spark.apache.org/docs/latest/programming-guide.html#overview) for more details.
 - [nose](https://nose.readthedocs.org) (testing dependency only)

This package is available on PYPI:

	pip install spark-sklearn

This project is also available as as [Spark package](http://spark-packages.org/package/databricks/spark-sklearn).

If you want to use a developer version, you just need to make sure the `python/` subdirectory is in the `PYTHONPATH` when launching the pyspark interpreter:

	PYTHONPATH=$PYTHONPATH:./python:$SPARK_HOME/bin/pyspark

__Running tests__ You can directly run tests:

  cd python && ./run-tests.sh

This requires the environment variable `SPARK_HOME` to point to your local copy of Spark.

## Example

Here is a simple example that runs a grid search with Spark. See the [Installation](#Installation) section on how to install spark-sklearn.

```python
from sklearn import svm, grid_search, datasets
from spark_sklearn import GridSearchCV
iris = datasets.load_iris()
parameters = {'kernel':('linear', 'rbf'), 'C':[1, 10]}
svr = svm.SVC()
clf = GridSearchCV(sc, svr, parameters)
clf.fit(iris.data, iris.target)
```

This classifier can be used as a drop-in replacement for any scikit-learn classifier, with the same API.

## Documentation

More extensive documentation (generated with Sphinx) is available in the `python/doc_gen/index.html` file.

## Changelog

- 2015-12-10 First public release (0.1)
- 2016-08-16 Minor release:
   1. the official Spark target is Spark 0.2
   2. support for keyed models
<|MERGE_RESOLUTION|>--- conflicted
+++ resolved
@@ -20,16 +20,9 @@
 ## Installation
 
 This package has the following requirements:
-<<<<<<< HEAD
-<<<<<<< HEAD
- - Sklearn version >= .18.1
+This package has the following requirements:
+ - Sklearn version >= 0.18.1
  - Spark >= 2.1.1 Spark may be downloaded from the
-=======
-=======
->>>>>>> ad368303
- - Sklearn version >= 0.18.1
- - Spark >= 2.0. Spark may be downloaded from the
->>>>>>> Fixed specified sklearn version.
  [Spark official website](http://spark.apache.org/). In order to use spark-sklearn, you need to use the pyspark interpreter or another Spark-compliant python interpreter. See the [Spark guide](https://spark.apache.org/docs/latest/programming-guide.html#overview) for more details.
  - [nose](https://nose.readthedocs.org) (testing dependency only)
 
